# -*- coding: utf-8 -*-
#!/usr/bin/env python -W ignore::DeprecationWarning
"""
@author: Xavier HINAUT
xavier.hinaut #/at\# inria.fr
Copyright Xavier Hinaut 2018

I would like to thank Mantas Lukosevicius for his code that was used as inspiration for this code:
http://minds.jacobs-university.de/mantas/code
"""

import numpy as np
from scipy import linalg
import sklearn.linear_model as sklm
<<<<<<< HEAD

class ESN():
    def __init__(self, lr, W, Win, input_bias=True, ridge=None, Wfb=None, fbfunc=None, typefloat=np.float64,reg_model=None):
=======


class ESN():
    def __init__(self, lr, W, Win, input_bias=True, ridge=None, Wfb=None, fbfunc=None, reg_model=None):
>>>>>>> d2d45a3e
        #TODO : add check if fbfunc is not set when Wfb is not None
        """
        Dimensions of matrices:
            - W : (nr_neurons, nr_neurons)
            - Win : (nr_neurons, dim_input)
            - Wout : (dim_output, nr_neurons)
            
<<<<<<< HEAD
=======
            
>>>>>>> d2d45a3e
        Inputs:                        
            - reg_model: sklearn.linear_model regression object.
                If it is defined, the provided model is used to learn output weights. 
                ridge coefficient must not be defined at the same time
                Examples : reg_model = sklearn.linear_model.Lasso(1e-8)
                            reg_model = sklearn.linear_model.Ridge(1e-8)
<<<<<<< HEAD
                            
=======
>>>>>>> d2d45a3e
        """
        self.W = W # reservoir matrix
        self.Win = Win # input matrix
        
        self.typefloat = typefloat
        self.lr = lr # leaking rate
        
        self.Wout = None
        self.Wfb = Wfb
        self.fbfunc = fbfunc
        self.N = self.W.shape[1] # nr of neurons
        self.in_bias = input_bias
        self.dim_inp = self.Win.shape[1] # dimension of inputs (including the bias at 1)
        
<<<<<<< HEAD
        self.ridge = ridge
        self.reg_model = None
        self.update_regression_model(ridge, reg_model)
=======
        self.ridge =  None 
        self.reg_model = None
        self.update_regression_model(ridge, reg_model)        
>>>>>>> d2d45a3e
        
        if self.in_bias:
            pass
        else:
            str_err = "TODO: the ESN class is uncomplete for the case you try to use "
            str_err += "-> the ESN without input bias is not implemented yet."
            raise ValueError(str_err)
        if self.Wfb is not None:
            self.dim_out = self.Wfb.shape[1] # dimension of outputs
        else:
            self.dim_out = None
        self.autocheck_nan()
    
    def update_regression_model(self, ridge = None, reg_model = None):
        
        if ridge is not None and reg_model is not None:
            raise Exception( "ridge and reg_model can't be defined at the same time")
        
        if ridge is not None:
            self.ridge = ridge
            self.reg_model = None           
            
        if reg_model is not None:
            self.reg_model = reg_model
            self.ridge = None

    def update_regression_model(self, ridge = None, reg_model = None):
        
        if ridge is not None and reg_model is not None:
            raise Exception, "ridge and reg_model can't be defined at the same time"
        
        if ridge is not None:
            self.ridge = ridge
            self.reg_model = None           
            
        if reg_model is not None:
            self.reg_model = reg_model
            self.ridge = None


    def autocheck_nan(self):
        """ Auto-check to see if some important variables do not have a problem (e.g. NAN values). """
        assert np.isnan(self.W).any() == False # W matrix should not contain NAN values
        assert np.isnan(self.Win).any() == False # W matrix should not contain NAN values
        if self.Wfb is not None:
            assert np.isnan(self.Wfb).any() == False # W matrix should not contain NAN values

    def check_values(self, array_or_list, value):
        """ Check if the given array or list contains the given value. """
        if value == np.nan:
            assert np.isnan(array_or_list).any() == False # array should not contain NAN values
        if value == None:
            if type(array_or_list) is list:
                assert np.count_nonzero(array_or_list == None) == 0
                #assert array_or_list.count(None) == 0 # check if there is a None value
                #TODO: this one does not seem to work: assert any([x is None for x in array_or_list])  # check if there is a None value
            elif type(array_or_list) is np.array:
                # None is transformed to np.nan when it is in an array
                assert np.isnan(array_or_list).any() == False # array should not contain NAN values


    def autocheck_io(self, inputs, outputs=None, verbose=False):
        # TODO: add check of output dimension
        if verbose:
            print( "self.Win.shape[1]", self.Win.shape[1])
            print( "sel.dim_inp", self.dim_inp)
            print( "inputs[0].shape", inputs[0].shape)
        # check if inputs and outputs are lists
        assert type(inputs) is list # inputs should be a list of numpy arrays
        if outputs is not None:
            assert type(outputs) is list # outputs should be a list of numpy arrays
        # check if Win matrix has coherent dimensions with input dimensions
        assert self.Win.shape[1] == self.dim_inp
        if self.in_bias:
            assert self.Win.shape[1] == inputs[0].shape[1] + 1 # with biais, the 2nd dimension of input matrix Win should be = dimension_of_input + 1
        else:
            assert self.Win.shape[1] == inputs[0].shape[1] # without biais, the 2nd dimension of input matrix Win should be = dimension_of_input
        if outputs is not None:
            # TODO: add check of outputs
            # check feedback matrix
            if self.Wfb is not None:
                y = np.zeros((self.dim_out,1)) # I guess it's the best we can do, because we have no info on the teacher for this time step
                assert teachers[0].shape[1] == self.dim_out # check if output dimension is correct

    def train(self, inputs, teachers, wash_nr_time_step, reset_state=True, verbose=False):
        #TODO float32 : use float32 precision for training the reservoir instead of the default float64 precision
        #TODO: add a 'speed mode' where all asserts, print(s and saved values are minimal
        #TODO: add option to enable direct connection from input to output to be learned
            # need to remember the input at this stage
        """
        Dimensions:
        Inputs:
            - inputs: list of numpy array item with dimension (nr_time_step, input_dimension)
            - teachers: list of numpy array item with dimension (nr_time_step, output_dimension)
            
        Outputs:
            - all_int_states: list of numpy array item with dimension
                - during the execution of this method : (N, nr_time_step)
                - returned dim (nr_time_step, N)

        - TODO float32 : use float32 precision for training the reservoir instead of the default float64 precision
        - TODO: add option to enable direct connection from input to output to be learned
            # need to remember the input at this stage
        - TODO: add a 'speed mode' where all asserts, print(s and saved values are minimal
        """
        if verbose:
            print( "len(inputs)", len(inputs))
            print( "len(teachers)", len(teachers))
            print( "self.N", self.N)
            print( "self.W.shape", self.W.shape)
            print( "self.Win.shape", self.Win.shape)
        self.autocheck_io(inputs=inputs, outputs=teachers)

        # 'pre-allocated' memory for the list that will collect the states
        all_int_states = [None]*len(inputs)
        x = np.zeros((self.N,1)) # current internal state initialized at zero
        x = np.zeros((self.N,1)) # current internal state initialized at zero
        # 'pre-allocated' memory for the list that will collect the teachers (desired outputs)
        all_teachers = [None]*len(teachers)

        # change of variable for conveniance in equation
        di = self.dim_inp
            #TODO: FINISH TO PUT ALL USEFUL VARIABLES IN float32
        inputs = [aa.astype(self.typefloat) for aa in inputs]
        teachers = [aa.astype(self.typefloat) for aa in teachers]
            #raise Exception( "TODO: float32 option not finished yet!")

        # run reservoir over the inputs, to save the internal states and the teachers (desired outputs) in lists
        for (j, (inp, tea)) in enumerate(zip(inputs, teachers)):
            if verbose:
                print( "j:", j)
                print( "inp.shape", inp.shape)
                print( "tea.shape", tea.shape)

            if self.in_bias:
                u = np.column_stack((np.ones((inp.shape[0],1)),inp))
            else:
                u = inp
            u = u.astype(self.typefloat)
            # reset the states or not, that is the question
            if reset_state:
                x = np.zeros((self.N,1),dtype=self.typefloat) # current internal state initialized at zero
                if self.Wfb is not None:
                    y = np.zeros((self.dim_out,1),dtype=self.typefloat)

            else:
                # keep the previously runned state
                pass

            all_int_states[j] = np.zeros((self.N,inp.shape[0]-wash_nr_time_step),dtype=self.typefloat)
            all_teachers[j] = np.zeros((tea.shape[1],inp.shape[0]-wash_nr_time_step),dtype=self.typefloat)

            for t in range(inp.shape[0]): # for each time step in the input
                # u = data[t]
                # u = np.atleast_2d(inp[t,:])
                if verbose:
                    print( "inp[t,:].shape", inp[t,:].shape)
                    print( "tea[t,:].shape", tea[t,:].shape)
                    print( "u.shape", u.shape)
                    print( "inp[t,:]", inp[t,:])
                    print( "u[t].shape", u[t].shape)
                    print( "u[t,:].shape", u[t,:].shape)
                    print( "di", di)
                    print( "np.atleast_2d(u[t,:]).shape", np.atleast_2d(u[t,:]).shape)
                    # print( "np.atleast_2d(u[t,:]).reshape(di,1).shape", np.atleast_2d(u[t,:]).reshape(di,1).shape)
                    # print( "u[t,:].reshape(di,1).shape", u[t,:].reshape(di,1).shape)
                    # print( "u[t,:].reshape(di,1).shape", u[t,:].reshape(di,-1).shape)
                    # print( "y", y)
                    print( "self.dim_out", self.dim_out)
                    # print( "tea[t,:].reshape(self.dim_out,1).T", tea[t,:].reshape(self.dim_out,1).T)
                    # print( "y.T", y.T)
                    # print( "np.atleast_2d(u[t,:]).shape", np.atleast_2d(u[t,:]).shape)
                    # print( "np.atleast_2d(u[t,:].T).shape", np.atleast_2d(u[t,:].T).shape)
                    # print( "np.atleast_2d(u[t]).T", np.atleast_2d(u[t]).T.shape)
                    # print( "np.atleast_2d(u[t,:]).T", np.atleast_2d(u[t,:]).T.shape)
                # x = (1-self.lr) * x  +  self.lr * np.tanh( np.dot( self.Win, np.atleast_2d(u[t]).T ) + np.dot( self.W, x ) )
                # TODO: this one is equivalent, but don't know which one is faster #TODO have to be tested
                if self.Wfb is None:
                    if verbose:
                        print( "u", u.shape)
                        print( "x", x.shape)
                        print( "self.Win", self.Win.shape)
                        print( "self.W", self.W.shape)
                        print( "u[t,:]", u[t,:].shape)
                        print( "atleast_2d(u)[t,:]", np.atleast_2d(u)[t,:].shape)
                        print( "u[t,:].reshape(di,1)", u[t,:].reshape(di,1).shape)
                        print( "x", x)
                        print( "DEBUG BEFORE")
                        print( "self.W", self.W)
                        print( "(1-self.lr) * x", (1-self.lr) * x)
                        print( "np.dot( self.Win, u[t,:].reshape(di,1) )", np.dot( self.Win, u[t,:].reshape(di,1) ))
                        print( "np.dot( self.W, x )", np.dot( self.W, x ))
                    x = ((1-self.lr) * x  +  self.lr * np.tanh( np.dot( self.Win, u[t,:].reshape(di,1) ) + np.dot( self.W, x ) )).astype(self.typefloat)
                    if verbose:
                        print( "DEBUG AFTER")
                        print( "x.shape", x.shape)
                        print( "x", x)
                    # raw_input()
                else:
                    x = ((1-self.lr) * x  +  self.lr * np.tanh( np.dot( self.Win, u[t,:].reshape(di,1) ) + np.dot( self.W, x ) + np.dot( self.Wfb, self.fbfunc(y) ) )).astype(self.typefloat)
                    y = tea[t,:].reshape(self.dim_out,1).astype(self.typefloat)


                if t >= wash_nr_time_step:
                    # X[:,t-initLen] = np.vstack((1,u,x))[:,0]
                    if verbose:
                        print( "x.shape", x.shape)
                        print( "x", x)
                        print( "x.reshape(-1,).shape", x.reshape(-1,).shape)
                        print( "all_int_states[j][:,t-wash_nr_time_step].shape", all_int_states[j][:,t-wash_nr_time_step].shape)
                        # raw_input()
                        if self.Wfb is not None:
                            print( "y.shape", y.shape)
                            print( "y.reshape(-1,).shape", y.reshape(-1,).shape)
                            print( "tea[t,:].shape", tea[t,:].shape)
                            print( "tea[t,:].reshape(-1,).shape", tea[t,:].reshape(-1,).shape)
                            print( "tea[t,:].reshape(-1,).T", tea[t,:].reshape(-1,).T)
                            print( "y.T", y.T)
                            print( "(y.reshape(-1,) == tea[t,:].reshape(-1,))", (y.reshape(-1,).shape == tea[t,:].reshape(-1,)))
                    if self.Wfb is not None:
                        assert all(y.reshape(-1,) == tea[t,:].reshape(-1,))
                    if verbose:
                        print( "x", x)
                        print( "x.reshape(-1,)", x.reshape(-1,))
                    #TODO: add option to enable direct connection from input to output to be learned
                        # need to remember the input at this stage
                    all_int_states[j][:,t-wash_nr_time_step] = x.reshape(-1,).astype(self.typefloat)
                    all_teachers[j][:,t-wash_nr_time_step] = tea[t,:].reshape(-1,).astype(self.typefloat)

        if verbose:
            print( "all_int_states", all_int_states)
            print( "len(all_int_states)", len(all_int_states))
            print( "all_int_states[0].shape", all_int_states[0].shape)
            print( "all_int_states[0][:5,:15] (5 neurons on 15 time steps)", all_int_states[0][:5,:15])
            print( "all_int_states.count(None)", all_int_states.count(None))
        # TODO: change the 2 following lines according to this error:
        # ValueError: The truth value of an array with more than one element is ambiguous. Use a.any() or a.all()
        # assert all_int_states.count(None) == 0 # check if some input/teacher pass was not done
        # assert all_teachers.count(None) == 0 # check if some input/teacher pass was not done
        self.check_values(array_or_list=all_int_states, value=None)
        self.check_values(array_or_list=all_teachers, value=None)

        # concatenate the lists
        X = np.hstack(all_int_states).astype(self.typefloat)
        Y = np.hstack(all_teachers).astype(self.typefloat)
        if verbose:
            print( "X.shape", X.shape)
            print( "Y.shape", Y.shape)
        # Adding ones for regression with biais b in (y = a*x + b)
        X = np.vstack((np.ones((1,X.shape[1]),dtype=self.typefloat),X))
        if verbose:
            print( "X.shape", X.shape)
        # raw_input()

        # train the output
        X_T = X.T # dim of X_T (nr of time steps, nr of neurons)
        # Yt = Y.T # dim of Y_T (output_dim, nr_of_time_steps)
        if verbose:
            print( "X_T.shape", X_T.shape)
            print( "Y.shape", Y.shape)
            
<<<<<<< HEAD
        if self.reg_model is not None:
            # scikit learn linear models are used for interpolation
            Wout = self._linear_model_solving(X, Y)
            
=======
    
        if self.reg_model is not None:
            # scikit learn linear models are used for interpolation
            Wout = self._linear_model_solving(X, Y)

>>>>>>> d2d45a3e
        elif self.ridge is not None:
            # use ridge regression (linear regression with regularization)
            if verbose:
                print( "USING RIDGE REGRESSION")
                print( "X", X.shape)
                print( "X_T", X_T.shape)
                print( "Y", Y.shape)
                print( "N", self.N)
            # Wout = np.dot(np.dot(Yt,X_T), linalg.inv(np.dot(X,X_T) + \
            ridgeid = (self.ridge*np.eye(1+self.N)).astype(self.typefloat)
            Wout = np.dot(np.dot(Y,X_T), linalg.inv(np.dot(X,X_T) + \
                    ridgeid ) )
                    # self.ridge*np.eye(1+inSize+resSize) ) )

            ### Just if you want to try the difference between scipy.linalg and numpy.linalg which does not give the same results
                ### For more info, see https://www.scipy.org/scipylib/faq.html#why-both-numpy-linalg-and-scipy-linalg-what-s-the-difference
        #    np_Wout = np.dot(np.dot(Yt,X_T), np.linalg.inv(np.dot(X,X_T) + \
        #        reg*np.eye(1+inSize+resSize) ) )
        #    print( "Difference between scipy and numpy .inv() method:\n\tscipy_mean_Wout="+\
        #        str(np.mean(Wout))+"\n\tnumpy_mean_Wout="+str(np.mean(np_Wout)))

        else:
            # use pseudo inverse
            if verbose:
                print( "USING PSEUDO INVERSE")
            # Wout = np.dot( Yt, linalg.pinv(X) )
            Wout = np.dot( Y, linalg.pinv(X) )

        # saving the output matrix in the ESN object for later use
        self.Wout = Wout
        # saving the last state of the reservoir, in case we want to run the reservoir from the last state on
        self.x = x
        y = all_teachers[-1][:,-1] #the last time step of the last teacher
        self.y = y #useful when we will have feedback
        if verbose:
            print( "Wout.shape", Wout.shape)
            print( "all_int_states[0].shape", all_int_states[0].shape)

        # return all_int_states
        return [st.T for st in all_int_states]

<<<<<<< HEAD
=======

>>>>>>> d2d45a3e
    def _linear_model_solving(self, X, Ytarget):
        """
            Uses regression method provided during network instanciation to return W such as W * X ~= Ytarget
            First row of X MUST be only ones.
        """
        # Learning of the model (first row of X, which contains only ones, is removed) 
        self.reg_model.fit(X[1:, :].T, Ytarget.T)
        
        # linear_model provides Matrix A and Vector b such as A * X[1:, :] + b ~= Ytarget       
        A = np.asmatrix(self.reg_model.coef_)
        b = np.asmatrix(self.reg_model.intercept_).T
        
        # Then the matrix W = "[b | A]" statisfies "W * X ~= Ytarget"
        return np.asarray(np.hstack([b, A]))
<<<<<<< HEAD
=======

>>>>>>> d2d45a3e


    def run(self, inputs, reset_state=True, verbose=False):
        """
        Dimensions:
            Inputs:
                - inputs: list of numpy array item with dimension (nr_time_step, input_dimension)
            Outputs:
                - all_int_states: list of numpy array item with dimension
                    - during the execution of this method : (N, nr_time_step)
                    - returned dim (nr_time_step, N)
                - all_outputs: list of numpy array item with dimension
                    - during the execution of this method : (output_dim, nr_time_step)
                    - returned dim (nr_time_step, output_dim)

        - float32 : use float32 precision for training the reservoir instead of the default float64 precision
        """
        ## Autochecks
        self.autocheck_io(inputs=inputs)

        if reset_state:
            x = np.zeros((self.N,1),dtype=self.typefloat)
            if self.Wfb is not None:
                y = np.zeros((self.dim_out,1),dtype=self.typefloat)
        else:
            # run the trained ESN in a generative mode. no need to initialize here,
            # because x is initialized with training data and we continue from there
            x = self.x
            if self.Wfb is not None:
                y = (self.y).astype(self.typefloat)
        
        # change of variable for conveniance in equation
        di = self.dim_inp

        all_int_states = [None]*len(inputs)
        all_outputs = [None]*len(inputs)

        # run reservoir over the inputs, to save the internal states and the teachers (desired outputs) in lists
        for (j, inp) in enumerate(inputs):

            if self.in_bias:
                u = np.column_stack((np.ones((inp.shape[0],1)),inp))
            else:
                u = inp
            u = u.astype(self.typefloat)
            # reset the states or not, that is the question
            if reset_state:
                x = np.zeros((self.N,1),dtype=self.typefloat)#.astype(self.typefloat) # current internal state initialized at zero
                if self.Wfb is not None:
                    y = np.zeros((self.dim_out,1),dtype=self.typefloat)

            all_int_states[j] = np.zeros((self.N,inp.shape[0]),dtype=self.typefloat)
            all_outputs[j] = np.zeros((self.Wout.shape[0],inp.shape[0]),dtype=self.typefloat)

            # out = np.zeros((self.Wout.shape[0],inp))

            # Y = np.zeros((outSize,testLen))
            # u = data[trainLen]
            for t in range(inp.shape[0]): # for each time step in the input
                # x = (1-a)*x + a*np.tanh( np.dot( Win, np.vstack((1,u)) ) + np.dot( W, x ) )
                if self.Wfb is None:
                    x = (1-self.lr) * x  +  self.lr * np.tanh( np.dot( self.Win, u[t,:].reshape(di,1) ) + np.dot( self.W, x ) )
                else:
                    x = (1-self.lr) * x  +  self.lr * np.tanh( np.dot( self.Win, u[t,:].reshape(di,1) ) + np.dot( self.W, x ) + np.dot( self.Wfb, self.fbfunc(y) ) )
                # y = np.dot( Wout, np.vstack((1,u,x)) )
                
                
                y = np.dot( self.Wout, np.vstack((1,x)) ).astype(self.typefloat)
                
                """
                print("x :",x.dtype) #float32
                print("vstack : ",np.vstack((1,x)).dtype) #float64, can't change the dtype of vstack
                print("wout : ",self.Wout.dtype) #float32
                print("---->",y.dtype) #float64
                """
                
                #we have to convert y

                if verbose:
                    print( "x.shape", x.shape)
                    print( "np.vstack((1,x)).shape", np.vstack((1,x)).shape)
                    print( "y.shape", y.shape)

                # Y[:,t] = y
                # u = data[trainLen+t+1]
                if verbose:
                    print( "x.reshape(-1,).shape", x.reshape(-1,).shape)
                    print( "y.reshape(-1,).shape", y.reshape(-1,).shape)
                    print( "all_int_states[j][:,t].shape", all_int_states[j][:,t].shape)
                    print( "all_outputs[j][:,t].shape", all_outputs[j][:,t].shape)
                all_int_states[j][:,t] = x.reshape(-1,)
                all_outputs[j][:,t] = y.reshape(-1,)
                

        # saving the last state of the reservoir, in case we want to run the reservoir from the last state on
        self.x = x
        self.y = y #useful when we will have feedback

        if verbose:
            print()
            print( "len(all_int_states)", len(all_int_states))
            print( "len(all_outputs)", len(all_outputs))
            print( "all_int_states[0].shape", all_int_states[0].shape)
            print( "all_outputs[0].shape", all_outputs[0].shape)

        # return all_outputs, all_int_states
        return [st.T for st in all_outputs], [st.T for st in all_int_states]

    def print_trained_esn_info(self):
        print( "esn.Win", self.Win)
        print( "esn.Win", self.Win)
        print( "esn.Win max", np.max(self.Win))
        print( "esn.Win min", np.min(self.Win))
        print( "esn.Win mean", np.mean(self.Win))
        print( "esn.Win median", np.median(self.Win))
        print( "esn.Win std", np.std(self.Win))
        print( "esn.W", self.W)
        print( "esn.W max", np.max(self.W))
        print( "esn.W min", np.min(self.W))
        print( "esn.W mean", np.mean(self.W))
        print( "esn.W median", np.median(self.W))
        print( "esn.W std", np.std(self.W))
        print( "esn.Wout", self.Wout)
        print( "esn.Wout max", np.max(self.Wout))
        print( "esn.Wout min", np.min(self.Wout))
        print( "esn.Wout mean", np.mean(self.Wout))
        print( "esn.Wout median", np.median(self.Wout))
        print( "esn.Wout std", np.std(self.Wout))<|MERGE_RESOLUTION|>--- conflicted
+++ resolved
@@ -12,16 +12,9 @@
 import numpy as np
 from scipy import linalg
 import sklearn.linear_model as sklm
-<<<<<<< HEAD
 
 class ESN():
     def __init__(self, lr, W, Win, input_bias=True, ridge=None, Wfb=None, fbfunc=None, typefloat=np.float64,reg_model=None):
-=======
-
-
-class ESN():
-    def __init__(self, lr, W, Win, input_bias=True, ridge=None, Wfb=None, fbfunc=None, reg_model=None):
->>>>>>> d2d45a3e
         #TODO : add check if fbfunc is not set when Wfb is not None
         """
         Dimensions of matrices:
@@ -29,20 +22,13 @@
             - Win : (nr_neurons, dim_input)
             - Wout : (dim_output, nr_neurons)
             
-<<<<<<< HEAD
-=======
-            
->>>>>>> d2d45a3e
         Inputs:                        
             - reg_model: sklearn.linear_model regression object.
                 If it is defined, the provided model is used to learn output weights. 
                 ridge coefficient must not be defined at the same time
                 Examples : reg_model = sklearn.linear_model.Lasso(1e-8)
                             reg_model = sklearn.linear_model.Ridge(1e-8)
-<<<<<<< HEAD
                             
-=======
->>>>>>> d2d45a3e
         """
         self.W = W # reservoir matrix
         self.Win = Win # input matrix
@@ -57,15 +43,9 @@
         self.in_bias = input_bias
         self.dim_inp = self.Win.shape[1] # dimension of inputs (including the bias at 1)
         
-<<<<<<< HEAD
-        self.ridge = ridge
+        self.ridge = None
         self.reg_model = None
         self.update_regression_model(ridge, reg_model)
-=======
-        self.ridge =  None 
-        self.reg_model = None
-        self.update_regression_model(ridge, reg_model)        
->>>>>>> d2d45a3e
         
         if self.in_bias:
             pass
@@ -91,20 +71,6 @@
         if reg_model is not None:
             self.reg_model = reg_model
             self.ridge = None
-
-    def update_regression_model(self, ridge = None, reg_model = None):
-        
-        if ridge is not None and reg_model is not None:
-            raise Exception, "ridge and reg_model can't be defined at the same time"
-        
-        if ridge is not None:
-            self.ridge = ridge
-            self.reg_model = None           
-            
-        if reg_model is not None:
-            self.reg_model = reg_model
-            self.ridge = None
-
 
     def autocheck_nan(self):
         """ Auto-check to see if some important variables do not have a problem (e.g. NAN values). """
@@ -160,7 +126,6 @@
         Inputs:
             - inputs: list of numpy array item with dimension (nr_time_step, input_dimension)
             - teachers: list of numpy array item with dimension (nr_time_step, output_dimension)
-            
         Outputs:
             - all_int_states: list of numpy array item with dimension
                 - during the execution of this method : (N, nr_time_step)
@@ -327,18 +292,10 @@
             print( "X_T.shape", X_T.shape)
             print( "Y.shape", Y.shape)
             
-<<<<<<< HEAD
         if self.reg_model is not None:
             # scikit learn linear models are used for interpolation
             Wout = self._linear_model_solving(X, Y)
             
-=======
-    
-        if self.reg_model is not None:
-            # scikit learn linear models are used for interpolation
-            Wout = self._linear_model_solving(X, Y)
-
->>>>>>> d2d45a3e
         elif self.ridge is not None:
             # use ridge regression (linear regression with regularization)
             if verbose:
@@ -359,7 +316,6 @@
         #        reg*np.eye(1+inSize+resSize) ) )
         #    print( "Difference between scipy and numpy .inv() method:\n\tscipy_mean_Wout="+\
         #        str(np.mean(Wout))+"\n\tnumpy_mean_Wout="+str(np.mean(np_Wout)))
-
         else:
             # use pseudo inverse
             if verbose:
@@ -380,10 +336,6 @@
         # return all_int_states
         return [st.T for st in all_int_states]
 
-<<<<<<< HEAD
-=======
-
->>>>>>> d2d45a3e
     def _linear_model_solving(self, X, Ytarget):
         """
             Uses regression method provided during network instanciation to return W such as W * X ~= Ytarget
@@ -398,10 +350,6 @@
         
         # Then the matrix W = "[b | A]" statisfies "W * X ~= Ytarget"
         return np.asarray(np.hstack([b, A]))
-<<<<<<< HEAD
-=======
-
->>>>>>> d2d45a3e
 
 
     def run(self, inputs, reset_state=True, verbose=False):
